#    Copyright 2011-2012 Kjell Braden <afflux@pentabarf.de>
#
#    This file is part of the python-potr library.
#
#    python-potr is free software; you can redistribute it and/or modify
#    it under the terms of the GNU Lesser General Public License as published by
#    the Free Software Foundation; either version 3 of the License, or
#    any later version.
#
#    python-potr is distributed in the hope that it will be useful,
#    but WITHOUT ANY WARRANTY; without even the implied warranty of
#    MERCHANTABILITY or FITNESS FOR A PARTICULAR PURPOSE.  See the
#    GNU Lesser General Public License for more details.
#
#    You should have received a copy of the GNU Lesser General Public License
#    along with this library.  If not, see <http://www.gnu.org/licenses/>.

# some python3 compatibilty
from __future__ import unicode_literals

try:
    type(basestring)
except NameError:
    # all strings are unicode in python3k
    basestring = str
    unicode = str

# callable is not available in python 3.0 and 3.1
try:
    type(callable)
except NameError:
    from collections import Callable
    def callable(x):
        return isinstance(x, Callable)


import base64
import logging
import struct

logger = logging.getLogger(__name__)

from potr import crypt
from potr import proto
from potr import compatcrypto

from time import time

EXC_UNREADABLE_MESSAGE = 1
EXC_FINISHED = 2

HEARTBEAT_INTERVAL = 60
STATE_PLAINTEXT = 0
STATE_ENCRYPTED = 1
STATE_FINISHED = 2
FRAGMENT_SEND_ALL = 0
FRAGMENT_SEND_ALL_BUT_FIRST = 1
FRAGMENT_SEND_ALL_BUT_LAST = 2

OFFER_NOTSENT = 0
OFFER_SENT = 1
OFFER_REJECTED = 2
OFFER_ACCEPTED = 3

INSTAG_MASTER           = 0
INSTAG_BEST             = 1
INSTAG_RECENT           = 2
INSTAG_RECENT_RECEIVED  = 3
INSTAG_RECENT_SENT      = 4
MIN_VALID_INSTAG        = 0x100

SENT        = False
RECEIVED    = True


class Context(object):
<<<<<<< HEAD
    __slots__ = ['user', 'policy', 'crypto', 'tagOffer', 'lastSent',
            'lastMessage', 'mayRetransmit', 'fragment', 'state',
            'inject', 'peer', 'trustName', 'master', 'lastRecv',
            'recentChild', 'recentRcvdChild', 'recentSentChild']

    def __init__(self, account, peername, instag=INSTAG_MASTER):
=======
    def __init__(self, account, peername):
>>>>>>> 493225e3
        self.user = account
        self.peer = peername
        self.policy = {}
        self.crypto = crypt.CryptEngine(self)
        self.tagOffer = OFFER_NOTSENT
        self.mayRetransmit = 0
        self.lastSent = 0
        self.lastRecv = 0
        self.lastMessage = None
        self.state = STATE_PLAINTEXT
        self.trustName = self.peer
        self.fragment = FragmentAccumulator()

        self.fragmentInfo = None
        self.fragment = None
        self.discardFragment()

    def getPolicy(self, key):
        raise NotImplementedError

    def inject(self, msg, appdata=None):
        raise NotImplementedError

    def policyOtrEnabled(self):
        return self.getPolicy('ALLOW_V2') or self.getPolicy('ALLOW_V1')

<<<<<<< HEAD
=======
    def discardFragment(self):
        self.fragmentInfo = (0, 0)
        self.fragment = []

    def fragmentAccumulate(self, message):
        '''Accumulate a fragmented message. Returns None if the fragment is
        to be ignored, returns a string if the message is ready for further
        processing'''

        params = message.split(b',')
        if len(params) < 5 or not params[1].isdigit() or not params[2].isdigit():
            logger.warning('invalid formed fragmented message: %r', params)
            self.discardFragment()
            return message


        K, N = self.fragmentInfo
        try:
            k = int(params[1])
            n = int(params[2])
        except ValueError:
            logger.warning('invalid formed fragmented message: %r', params)
            self.discardFragment()
            return message

        fragData = params[3]

        logger.debug(params)

        if n >= k == 1:
            # first fragment
            self.discardFragment()
            self.fragmentInfo = (k, n)
            self.fragment.append(fragData)
        elif N == n >= k > 1 and k == K+1:
            # accumulate
            self.fragmentInfo = (k, n)
            self.fragment.append(fragData)
        else:
            # bad, discard
            self.discardFragment()
            logger.warning('invalid fragmented message: %r', params)
            return message

        if n == k > 0:
            assembled = b''.join(self.fragment)
            self.discardFragment()
            return assembled

        return None

>>>>>>> 493225e3
    def removeFingerprint(self, fingerprint):
        self.user.removeFingerprint(self.trustName, fingerprint)

    def setTrust(self, fingerprint, trustLevel):
        ''' sets the trust level for the given fingerprint.
        trust is usually:
            - the empty string for known but untrusted keys
            - 'verified' for manually verified keys
            - 'smp' for smp-style verified keys '''
        self.user.setTrust(self.trustName, fingerprint, trustLevel)

    def getTrust(self, fingerprint, default=None):
        return self.user.getTrust(self.trustName, fingerprint, default)

    def setCurrentTrust(self, trustLevel):
        self.setTrust(self.crypto.theirPubkey.cfingerprint(), trustLevel)

    def getCurrentKey(self):
        return self.crypto.theirPubkey

    def getCurrentTrust(self):
        ''' returns a 2-tuple: first element is the current fingerprint,
            second is:
            - None if the key is unknown yet
            - a non-empty string if the key is trusted
            - an empty string if the key is untrusted '''
        if self.crypto.theirPubkey is None:
            return None
        return self.getTrust(self.crypto.theirPubkey.cfingerprint(), None)

    def updateRecent(self, direction):
        self.master.recentChild = self
        if direction == SENT:
            self.lastSent = time()
            self.master.recentSentChild = self
        else:
            self.lastRecv = time()
            self.master.recentRcvdChild = self

    def receiveMessage(self, messageData, appdata=None):
        IGN = None, []

        if not self.policyOtrEnabled():
            raise NotOTRMessage(messageData)

        message = self.parse(messageData)

        if message is None:
            # nothing to see. move along.
            return IGN

        logger.debug(repr(message))
        
        self.updateRecent(RECEIVED)

        if self.getPolicy('SEND_TAG'):
            if isinstance(message, basestring):
                # received a plaintext message without tag
                # we should not tag anymore
                self.tagOffer = OFFER_REJECTED
            else:
                # got something OTR-ish, cool!
                self.tagOffer = OFFER_ACCEPTED

        if isinstance(message, proto.Query):
            self.handleQuery(message, appdata=appdata)

            if isinstance(message, proto.TaggedPlaintext):
                # it's actually a plaintext message
                if self.state != STATE_PLAINTEXT or \
                        self.getPolicy('REQUIRE_ENCRYPTION'):
                    # but we don't want plaintexts
                    raise UnencryptedMessage(message.msg)

                raise NotOTRMessage(message.msg)

            return IGN

        if isinstance(message, proto.AKEMessage):
            self.crypto.handleAKE(message, appdata=appdata)
            return IGN

        if isinstance(message, proto.DataMessage):
            ignore = message.flags & proto.MSGFLAGS_IGNORE_UNREADABLE

            if self.state != STATE_ENCRYPTED:
                self.sendInternal(proto.Error(
                        'You sent encrypted data, but I wasn\'t expecting it.'
                        ), appdata=appdata)
                if ignore:
                    return IGN
                raise NotEncryptedError(EXC_UNREADABLE_MESSAGE)

            try:
                plaintext, tlvs = self.crypto.handleDataMessage(message)
                self.processTLVs(tlvs, appdata=appdata)
                if plaintext and self.lastSent < time() - HEARTBEAT_INTERVAL:
                    self.sendInternal(b'', appdata=appdata)
                return plaintext or None, tlvs
            except crypt.InvalidParameterError:
                if ignore:
                    return IGN
                logger.exception('decryption failed')
                raise
        if isinstance(message, basestring):
            if self.state != STATE_PLAINTEXT or \
                    self.getPolicy('REQUIRE_ENCRYPTION'):
                raise UnencryptedMessage(message)

        if isinstance(message, proto.Error):
            raise ErrorReceived(message)

        raise NotOTRMessage(messageData)

    def sendInternal(self, msg, tlvs=[], appdata=None):
        self.sendMessage(FRAGMENT_SEND_ALL, msg, tlvs=tlvs, appdata=appdata,
                flags=proto.MSGFLAGS_IGNORE_UNREADABLE)

    def sendMessage(self, sendPolicy, msg, flags=0, tlvs=[], appdata=None):
        if self.policyOtrEnabled():
            self.updateRecent(SENT)

            if isinstance(msg, proto.OTRMessage):
                # we want to send a protocol message (probably internal)
                # so we don't need further protocol encryption
                # also we can't add TLVs to arbitrary protocol messages
                if tlvs:
                    raise TypeError('can\'t add tlvs to protocol message')
            else:
                # we got plaintext to send. encrypt it
                msg = self.processOutgoingMessage(msg, flags, tlvs)

            if isinstance(msg, proto.OTRMessage) \
                    and not isinstance(msg, proto.Query):
                # if it's a query message, it must not get fragmented
                return self.sendFragmented(bytes(msg), policy=sendPolicy, appdata=appdata)
            else:
                msg = bytes(msg)
        return msg

    def processOutgoingMessage(self, msg, flags, tlvs=[]):
        isQuery = self.parseExplicitQuery(msg) is not None
        if isQuery:
            return self.user.getDefaultQueryMessage(self.getPolicy)

        if self.state == STATE_PLAINTEXT:
            if self.getPolicy('REQUIRE_ENCRYPTION'):
                if not isQuery:
                    self.lastMessage = msg
                    self.updateRecent(SENT)
                    self.mayRetransmit = 2
                    # TODO notify
                    msg = self.user.getDefaultQueryMessage(self.getPolicy)
                return msg
            if self.getPolicy('SEND_TAG') and self.tagOffer != OFFER_REJECTED:
                self.tagOffer = OFFER_SENT
                versions = set()
                if self.getPolicy('ALLOW_V1'):
                    versions.add(1)
                if self.getPolicy('ALLOW_V2'):
                    versions.add(2)
                return proto.TaggedPlaintext(msg, versions)
            return msg
        if self.state == STATE_ENCRYPTED:
            msg = self.crypto.createDataMessage(msg, flags, tlvs)
            self.updateRecent(SENT)
            return msg
        if self.state == STATE_FINISHED:
            raise NotEncryptedError(EXC_FINISHED)

    def disconnect(self, appdata=None):
        if self.state != STATE_FINISHED:
            self.sendInternal(b'', tlvs=[proto.DisconnectTLV()], appdata=appdata)
            self.setState(STATE_PLAINTEXT)
            self.crypto.finished()
        else:
            self.setState(STATE_PLAINTEXT)

    def setState(self, newstate):
        self.state = newstate

    def _wentEncrypted(self):
        self.setState(STATE_ENCRYPTED)

    def sendFragmented(self, msg, policy=FRAGMENT_SEND_ALL, appdata=None):
        mms = self.maxMessageSize(appdata)
        msgLen = len(msg)
        if mms != 0 and msgLen > mms:
            fms = mms - 19
            fragments = [ msg[i:i+fms] for i in range(0, msgLen, fms) ]

            fc = len(fragments)

            if fc > 65535:
                raise OverflowError('too many fragments')

            for fi in range(len(fragments)):
                ctr = unicode(fi+1) + ',' + unicode(fc) + ','
                fragments[fi] = b'?OTR,' + ctr.encode('ascii') \
                        + fragments[fi] + b','

            if policy == FRAGMENT_SEND_ALL:
                for f in fragments:
                    self.inject(f, appdata=appdata)
                return None
            elif policy == FRAGMENT_SEND_ALL_BUT_FIRST:
                for f in fragments[1:]:
                    self.inject(f, appdata=appdata)
                return fragments[0]
            elif policy == FRAGMENT_SEND_ALL_BUT_LAST:
                for f in fragments[:-1]:
                    self.inject(f, appdata=appdata)
                return fragments[-1]

        else:
            if policy == FRAGMENT_SEND_ALL:
                self.inject(msg, appdata=appdata)
                return None
            else:
                return msg

    def processTLVs(self, tlvs, appdata=None):
        for tlv in tlvs:
            if isinstance(tlv, proto.DisconnectTLV):
                logger.info('got disconnect tlv, forcing finished state')
                self.setState(STATE_FINISHED)
                self.crypto.finished()
                # TODO cleanup
                continue
            if isinstance(tlv, proto.SMPTLV):
                self.crypto.smpHandle(tlv, appdata=appdata)
                continue
            logger.info('got unhandled tlv: {0!r}'.format(tlv))

    def smpAbort(self, appdata=None):
        if self.state != STATE_ENCRYPTED:
            raise NotEncryptedError
        self.crypto.smpAbort(appdata=appdata)

    def smpIsValid(self):
        return self.crypto.smp and self.crypto.smp.prog != crypt.SMPPROG_CHEATED

    def smpIsSuccess(self):
        return self.crypto.smp.prog == crypt.SMPPROG_SUCCEEDED \
                if self.crypto.smp else None

    def smpGotSecret(self, secret, question=None, appdata=None):
        if self.state != STATE_ENCRYPTED:
            raise NotEncryptedError
        self.crypto.smpSecret(secret, question=question, appdata=appdata)

    def smpInit(self, secret, question=None, appdata=None):
        if self.state != STATE_ENCRYPTED:
            raise NotEncryptedError
        self.crypto.smp = None
        self.crypto.smpSecret(secret, question=question, appdata=appdata)

    def handleQuery(self, message, appdata=None):
        if 2 in message.versions and self.getPolicy('ALLOW_V2'):
            self.authStartV2(appdata=appdata)
        elif 1 in message.versions and self.getPolicy('ALLOW_V1'):
            self.authStartV1(appdata=appdata)

    def authStartV1(self, appdata=None):
        raise NotImplementedError()

    def authStartV2(self, appdata=None):
        self.crypto.startAKE(appdata=appdata)

<<<<<<< HEAD
    def parse(self, message):
        return proto.OTRMessage.parse(message, self)
=======
    def parseExplicitQuery(self, message):
        otrTagPos = message.find(proto.OTRTAG)

        if otrTagPos == -1:
            return None

        indexBase = otrTagPos + len(proto.OTRTAG)

        if len(message) <= indexBase:
            return None

        compare = message[indexBase]

        hasq = compare == b'?'[0]
        hasv = compare == b'v'[0]

        if not hasq and not hasv:
            return None

        hasv |= len(message) > indexBase+1 and message[indexBase+1] == b'v'[0]
        if hasv:
            end = message.find(b'?', indexBase+1)
        else:
            end = indexBase+1
        return message[indexBase:end]

    def parse(self, message, nofragment=False):
        otrTagPos = message.find(proto.OTRTAG)
        if otrTagPos == -1:
            if proto.MESSAGE_TAG_BASE in message:
                return proto.TaggedPlaintext.parse(message)
            else:
                return message

        indexBase = otrTagPos + len(proto.OTRTAG)

        if len(message) <= indexBase:
            return message

        compare = message[indexBase]

        if nofragment is False and compare == b','[0]:
            message = self.fragmentAccumulate(message[indexBase:])
            if message is None:
                return None
            else:
                return self.parse(message, nofragment=True)
        else:
            self.discardFragment()

        queryPayload = self.parseExplicitQuery(message)
        if queryPayload is not None:
            return proto.Query.parse(queryPayload)

        if compare == b':'[0] and len(message) > indexBase + 4:
            try:
                infoTag = base64.b64decode(message[indexBase+1:indexBase+5])
                classInfo = struct.unpack(b'!HB', infoTag)

                cls = proto.messageClasses.get(classInfo, None)
                if cls is None:
                    return message

                logger.debug('{user} got msg {typ!r}' \
                        .format(user=self.user.name, typ=cls))
                return cls.parsePayload(message[indexBase+5:])
            except (TypeError, struct.error):
                logger.exception('could not parse OTR message %s', message)
                return message

        if message[indexBase:indexBase+7] == b' Error:':
            return proto.Error(message[indexBase+7:])

        return message
>>>>>>> 493225e3

    def maxMessageSize(self, appdata=None):
        """Return the max message size for this context."""
        return self.user.maxMessageSize

    def getExtraKey(self, extraKeyAppId=None, extraKeyAppData=None, appdata=None):
        """ retrieves the generated extra symmetric key.

        if extraKeyAppId is set, notifies the chat partner about intended
        usage (additional application specific information can be supplied in
        extraKeyAppData).

        returns the 256 bit symmetric key """

        if self.state != STATE_ENCRYPTED:
            raise NotEncryptedError
        if extraKeyAppId is not None:
            tlvs = [proto.ExtraKeyTLV(extraKeyAppId, extraKeyAppData)]
            self.sendInternal(b'', tlvs=tlvs, appdata=appdata)
        return self.crypto.extraKey

class Account(object):
    contextclass = Context
    def __init__(self, name, protocol, maxMessageSize, privkey=None):
        self.name = name
        self.privkey = privkey
        self.policy = {}
        self.protocol = protocol
        self.ctxs = {}
        self.trusts = {}
        self.maxMessageSize = maxMessageSize
        self.defaultQuery = '?OTRv{versions}?\nI would like to start ' \
                'an Off-the-Record private conversation. However, you ' \
                'do not have a plugin to support that.\nSee '\
                'https://otr.cypherpunks.ca/ for more information.'

    def __repr__(self):
        return '<{cls}(name={name!r})>'.format(cls=self.__class__.__name__,
                name=self.name)

    def getPrivkey(self, autogen=True):
        if self.privkey is None:
            self.privkey = self.loadPrivkey()
        if self.privkey is None:
            if autogen is True:
                self.privkey = compatcrypto.generateDefaultKey()
                self.savePrivkey()
            else:
                raise LookupError
        return self.privkey

    def loadPrivkey(self):
        raise NotImplementedError

    def savePrivkey(self):
        raise NotImplementedError

    def saveTrusts(self):
        raise NotImplementedError

    def getContext(self, uid, instag=INSTAG_MASTER, newCtxCb=None):
        if uid not in self.ctxs:
            # no master context found, create on first
            newctx = self.contextclass(self, uid, instag=INSTAG_MASTER)

            newctx.master = newctx
            newctx.recentChild = newctx
            newctx.recentRcvdChild = newctx
            newctx.recentSentChild = newctx

            self.ctxs[uid] = { INSTAG_MASTER:newctx }
            if callable(newCtxCb):
                newCtxCb(newctx)

        master = self.ctxs[uid][INSTAG_MASTER]

        if instag == INSTAG_MASTER:
            return master

        elif instag >= MIN_VALID_INSTAG:
            if instag not in self.ctxs[uid]:
                # no instance context found, create
                ctx = self.contextclass(self, uid, instag=instag)
                ctx.master = self.ctxs[uid][INSTAG_MASTER]
                self.ctxs[uid][instag] = ctx
                if callable(newCtxCb):
                    newCtxCb(ctx)
            else:
                ctx = self.ctxs[uid][instag]
        else:
            if instag == INSTAG_RECENT:
                ctx = master.recentChild
            elif instag == INSTAG_RECENT_RECEIVED:
                ctx = master.recentRcvdChild
            elif instag == INSTAG_RECENT_SENT:
                ctx = master.recentSentChild
            elif instag == INSTAG_BEST:
                ctx = max(self.ctxs[uid].values(), key=contextMetric)
            else:
                raise ValueError(
                        'unknown meta instance tag {tag!r}'.format(tag=instag))
        
        return ctx

    def getDefaultQueryMessage(self, policy):
        v  = '2' if policy('ALLOW_V2') else ''
        msg = self.defaultQuery.format(versions=v)
        return msg.encode('ascii')

    def setTrust(self, key, fingerprint, trustLevel):
        if key not in self.trusts:
            self.trusts[key] = {}
        self.trusts[key][fingerprint] = trustLevel
        self.saveTrusts()

    def getTrust(self, key, fingerprint, default=None):
        if key not in self.trusts:
            return default
        return self.trusts[key].get(fingerprint, default)

    def removeFingerprint(self, key, fingerprint):
        if key in self.trusts and fingerprint in self.trusts[key]:
            del self.trusts[key][fingerprint]

def contextMetric(ctx):
    return ctx.state << 65 | int(bool(ctx.getCurrentTrust())) << 64 | ctx.lastRecv

class FragmentAccumulator(object):
    def __init__(self):
        self.discard()

    def discard(self):
        self.n = 0
        self.k = 0
        self.fragments = []

    def process(self, message):
        '''Accumulate a fragmented message. Returns None if the fragment is
        to be ignored, returns a string if the message is ready for further
        processing'''

        params = message.split(b',', 4)
        if len(params) == 1:
            # not fragmented
            return message

        if len(params) != 5 or not params[1].isdigit() or not params[2].isdigit():
            logger.warning('invalid formed fragmented message: %r', params)
            return None


        K, N = self.k, self.n

        k = int(params[1])
        n = int(params[2])
        fragData = params[3]

        if n >= k == 1:
            # first fragment
            self.n = n
            self.k = k
            self.fragments = [fragData]
        elif N == n >= k > 1 and k == K+1:
            # accumulate
            self.k = k
            self.fragments.append(fragData)
        else:
            # bad, discard
            self.discard()
            logger.warning('invalid fragmented message: %r', params)
            return None

        if n == k > 0:
            assembled = b''.join(self.fragments)
            self.discard()
            return assembled

        return None

class NotEncryptedError(RuntimeError):
    pass
class UnencryptedMessage(RuntimeError):
    pass
class ErrorReceived(RuntimeError):
    pass
class NotOTRMessage(RuntimeError):
    pass<|MERGE_RESOLUTION|>--- conflicted
+++ resolved
@@ -74,16 +74,7 @@
 
 
 class Context(object):
-<<<<<<< HEAD
-    __slots__ = ['user', 'policy', 'crypto', 'tagOffer', 'lastSent',
-            'lastMessage', 'mayRetransmit', 'fragment', 'state',
-            'inject', 'peer', 'trustName', 'master', 'lastRecv',
-            'recentChild', 'recentRcvdChild', 'recentSentChild']
-
     def __init__(self, account, peername, instag=INSTAG_MASTER):
-=======
-    def __init__(self, account, peername):
->>>>>>> 493225e3
         self.user = account
         self.peer = peername
         self.policy = {}
@@ -97,10 +88,6 @@
         self.trustName = self.peer
         self.fragment = FragmentAccumulator()
 
-        self.fragmentInfo = None
-        self.fragment = None
-        self.discardFragment()
-
     def getPolicy(self, key):
         raise NotImplementedError
 
@@ -110,60 +97,6 @@
     def policyOtrEnabled(self):
         return self.getPolicy('ALLOW_V2') or self.getPolicy('ALLOW_V1')
 
-<<<<<<< HEAD
-=======
-    def discardFragment(self):
-        self.fragmentInfo = (0, 0)
-        self.fragment = []
-
-    def fragmentAccumulate(self, message):
-        '''Accumulate a fragmented message. Returns None if the fragment is
-        to be ignored, returns a string if the message is ready for further
-        processing'''
-
-        params = message.split(b',')
-        if len(params) < 5 or not params[1].isdigit() or not params[2].isdigit():
-            logger.warning('invalid formed fragmented message: %r', params)
-            self.discardFragment()
-            return message
-
-
-        K, N = self.fragmentInfo
-        try:
-            k = int(params[1])
-            n = int(params[2])
-        except ValueError:
-            logger.warning('invalid formed fragmented message: %r', params)
-            self.discardFragment()
-            return message
-
-        fragData = params[3]
-
-        logger.debug(params)
-
-        if n >= k == 1:
-            # first fragment
-            self.discardFragment()
-            self.fragmentInfo = (k, n)
-            self.fragment.append(fragData)
-        elif N == n >= k > 1 and k == K+1:
-            # accumulate
-            self.fragmentInfo = (k, n)
-            self.fragment.append(fragData)
-        else:
-            # bad, discard
-            self.discardFragment()
-            logger.warning('invalid fragmented message: %r', params)
-            return message
-
-        if n == k > 0:
-            assembled = b''.join(self.fragment)
-            self.discardFragment()
-            return assembled
-
-        return None
-
->>>>>>> 493225e3
     def removeFingerprint(self, fingerprint):
         self.user.removeFingerprint(self.trustName, fingerprint)
 
@@ -305,7 +238,7 @@
         return msg
 
     def processOutgoingMessage(self, msg, flags, tlvs=[]):
-        isQuery = self.parseExplicitQuery(msg) is not None
+        isQuery = isinstance(self.parse(msg), proto.Query)
         if isQuery:
             return self.user.getDefaultQueryMessage(self.getPolicy)
 
@@ -433,85 +366,8 @@
     def authStartV2(self, appdata=None):
         self.crypto.startAKE(appdata=appdata)
 
-<<<<<<< HEAD
     def parse(self, message):
         return proto.OTRMessage.parse(message, self)
-=======
-    def parseExplicitQuery(self, message):
-        otrTagPos = message.find(proto.OTRTAG)
-
-        if otrTagPos == -1:
-            return None
-
-        indexBase = otrTagPos + len(proto.OTRTAG)
-
-        if len(message) <= indexBase:
-            return None
-
-        compare = message[indexBase]
-
-        hasq = compare == b'?'[0]
-        hasv = compare == b'v'[0]
-
-        if not hasq and not hasv:
-            return None
-
-        hasv |= len(message) > indexBase+1 and message[indexBase+1] == b'v'[0]
-        if hasv:
-            end = message.find(b'?', indexBase+1)
-        else:
-            end = indexBase+1
-        return message[indexBase:end]
-
-    def parse(self, message, nofragment=False):
-        otrTagPos = message.find(proto.OTRTAG)
-        if otrTagPos == -1:
-            if proto.MESSAGE_TAG_BASE in message:
-                return proto.TaggedPlaintext.parse(message)
-            else:
-                return message
-
-        indexBase = otrTagPos + len(proto.OTRTAG)
-
-        if len(message) <= indexBase:
-            return message
-
-        compare = message[indexBase]
-
-        if nofragment is False and compare == b','[0]:
-            message = self.fragmentAccumulate(message[indexBase:])
-            if message is None:
-                return None
-            else:
-                return self.parse(message, nofragment=True)
-        else:
-            self.discardFragment()
-
-        queryPayload = self.parseExplicitQuery(message)
-        if queryPayload is not None:
-            return proto.Query.parse(queryPayload)
-
-        if compare == b':'[0] and len(message) > indexBase + 4:
-            try:
-                infoTag = base64.b64decode(message[indexBase+1:indexBase+5])
-                classInfo = struct.unpack(b'!HB', infoTag)
-
-                cls = proto.messageClasses.get(classInfo, None)
-                if cls is None:
-                    return message
-
-                logger.debug('{user} got msg {typ!r}' \
-                        .format(user=self.user.name, typ=cls))
-                return cls.parsePayload(message[indexBase+5:])
-            except (TypeError, struct.error):
-                logger.exception('could not parse OTR message %s', message)
-                return message
-
-        if message[indexBase:indexBase+7] == b' Error:':
-            return proto.Error(message[indexBase+7:])
-
-        return message
->>>>>>> 493225e3
 
     def maxMessageSize(self, appdata=None):
         """Return the max message size for this context."""
